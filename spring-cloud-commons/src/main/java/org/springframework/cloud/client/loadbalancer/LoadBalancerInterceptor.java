/*
 * Copyright 2013-2017 the original author or authors.
 *
 * Licensed under the Apache License, Version 2.0 (the "License");
 * you may not use this file except in compliance with the License.
 * You may obtain a copy of the License at
 *
 *      http://www.apache.org/licenses/LICENSE-2.0
 *
 * Unless required by applicable law or agreed to in writing, software
 * distributed under the License is distributed on an "AS IS" BASIS,
 * WITHOUT WARRANTIES OR CONDITIONS OF ANY KIND, either express or implied.
 * See the License for the specific language governing permissions and
 * limitations under the License.
 */

package org.springframework.cloud.client.loadbalancer;

import java.io.IOException;
import java.net.URI;

import org.springframework.http.HttpRequest;
import org.springframework.http.client.ClientHttpRequestExecution;
import org.springframework.http.client.ClientHttpRequestInterceptor;
import org.springframework.http.client.ClientHttpResponse;
import org.springframework.util.Assert;

/**
 * @author Spencer Gibb
 * @author Dave Syer
 * @author Ryan Baxter
 * @author William Tran
 */
public class LoadBalancerInterceptor implements ClientHttpRequestInterceptor {

	private LoadBalancerClient loadBalancer;
	private LoadBalancerRequestFactory requestFactory;

	public LoadBalancerInterceptor(LoadBalancerClient loadBalancer, LoadBalancerRequestFactory requestFactory) {
		this.loadBalancer = loadBalancer;
		this.requestFactory = requestFactory;
	}

	public LoadBalancerInterceptor(LoadBalancerClient loadBalancer) {
		// for backwards compatibility
		this(loadBalancer, new LoadBalancerRequestFactory(loadBalancer));
	}

	@Override
	public ClientHttpResponse intercept(final HttpRequest request, final byte[] body,
			final ClientHttpRequestExecution execution) throws IOException {
		final URI originalUri = request.getURI();
		String serviceName = originalUri.getHost();
<<<<<<< HEAD
		Assert.state(serviceName != null, "Request URI does not contain a valid hostname: " + originalUri);
		return this.loadBalancer.execute(serviceName,
				new LoadBalancerRequest<ClientHttpResponse>() {
					@Override
					public ClientHttpResponse apply(final ServiceInstance instance)
							throws Exception {
						HttpRequest serviceRequest = new ServiceRequestWrapper(request,
								instance, loadBalancer);
						return execution.execute(serviceRequest, body);
					}

				});
=======
		return this.loadBalancer.execute(serviceName, requestFactory.createRequest(request, body, execution));
>>>>>>> e1460f95
	}
}<|MERGE_RESOLUTION|>--- conflicted
+++ resolved
@@ -51,21 +51,7 @@
 			final ClientHttpRequestExecution execution) throws IOException {
 		final URI originalUri = request.getURI();
 		String serviceName = originalUri.getHost();
-<<<<<<< HEAD
 		Assert.state(serviceName != null, "Request URI does not contain a valid hostname: " + originalUri);
-		return this.loadBalancer.execute(serviceName,
-				new LoadBalancerRequest<ClientHttpResponse>() {
-					@Override
-					public ClientHttpResponse apply(final ServiceInstance instance)
-							throws Exception {
-						HttpRequest serviceRequest = new ServiceRequestWrapper(request,
-								instance, loadBalancer);
-						return execution.execute(serviceRequest, body);
-					}
-
-				});
-=======
 		return this.loadBalancer.execute(serviceName, requestFactory.createRequest(request, body, execution));
->>>>>>> e1460f95
 	}
 }