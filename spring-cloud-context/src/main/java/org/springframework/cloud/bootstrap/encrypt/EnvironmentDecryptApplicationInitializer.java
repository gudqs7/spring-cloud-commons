--- conflicted
+++ resolved
@@ -236,35 +236,8 @@
 				Object property = source.getProperty(key);
 				if (property != null) {
 					String value = property.toString();
-<<<<<<< HEAD
-					if (value.startsWith("{cipher}")) {
-						value = value.substring("{cipher}".length());
-						try {
-							value = this.encryptor.decrypt(value);
-							if (logger.isDebugEnabled()) {
-								logger.debug("Decrypted: key=" + key);
-							}
-						}
-						catch (Exception e) {
-							String message = "Cannot decrypt: key=" + key;
-							if (logger.isDebugEnabled()) {
-								logger.warn(message, e);
-							}
-							else {
-								logger.warn(message);
-							}
-							if (this.failOnError) {
-								throw new IllegalStateException(message, e);
-							}
-							// Set value to empty to avoid making a password out of the
-							// cipher text
-							value = "";
-						}
-						overrides.put(key, value);
-=======
 					if (value.startsWith(ENCRYPTED_PROPERTY_PREFIX)) {
 						properties.put(key, value);
->>>>>>> 36355c02
 						if (COLLECTION_PROPERTY.matcher(key).matches()) {
 							sourceHasDecryptedCollection = true;
 						}
@@ -309,15 +282,15 @@
 		}
 		catch (Exception e) {
 			String message = "Cannot decrypt: key=" + key;
+			if (logger.isDebugEnabled()) {
+				logger.warn(message, e);
+			}
+			else {
+				logger.warn(message);
+			}
 			if (this.failOnError) {
 				throw new IllegalStateException(message, e);
 			}
-			if (logger.isDebugEnabled()) {
-				logger.warn(message, e);
-			}
-			else {
-				logger.warn(message);
-			}
 			return "";
 		}
 	}
